--- conflicted
+++ resolved
@@ -502,14 +502,6 @@
   stackChange: -1
 });
 
-<<<<<<< HEAD
-OPCODE_METADATA(Op.AppendOther, {
-  name: 'AppendNode',
-  stackChange: -1
-});
-
-=======
->>>>>>> 9c0e2767
 OPCODE_METADATA(Op.AppendText, {
   name: 'AppendText',
   stackChange: -1
