--- conflicted
+++ resolved
@@ -15,9 +15,6 @@
 export type ComponentClass = any;
 
 export interface ComponentManager<T extends Component> {
-<<<<<<< HEAD
-  // The component manager is asked to create a bucket of state for
-=======
   // First, the component manager is asked to prepare the arguments needed
   // for `create`. This allows for things like closure components where the
   // args need to be curried before constructing the instance of the state
@@ -25,7 +22,6 @@
   prepareArgs(definition: ComponentDefinition<T>, args: IArguments, dynamicScope: DynamicScope): IArguments;
 
   // Then, the component manager is asked to create a bucket of state for
->>>>>>> 27c1db0d
   // the supplied arguments. From the perspective of Glimmer, this is
   // an opaque token, but in practice it is probably a component object.
   create(env: Environment, definition: ComponentDefinition<T>, args: IArguments, dynamicScope: DynamicScope, caller: VersionedPathReference<Opaque>, hasDefaultBlock: boolean): T;
