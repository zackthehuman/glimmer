import {
  TemplateMeta,
  SerializedTemplateWithLazyBlock,
  SerializedTemplateBlock,
  Statements
} from '@glimmer/wire-format';
import { PathReference } from '@glimmer/reference';
import { assign } from '@glimmer/util';
import { Option, Opaque } from '@glimmer/interfaces';
// import { SymbolTable } from '@glimmer/interfaces';
import { Environment, DynamicScope } from './environment';
import { ElementStack } from './builder';
<<<<<<< HEAD
import { VM } from './vm';
import RenderResult from './vm/render-result';
import Scanner, { Program, Block } from './scanner';
=======
import { VM, RenderResult, IteratorResult } from './vm';
import Scanner, {
  EntryPoint,
  PartialBlock,
  Layout
} from './scanner';
>>>>>>> f849a484
import * as Simple from './dom/interfaces';
import { EMPTY_ARRAY } from './utils';

/**
 * Environment specific template.
 */
export interface Template<T> {
  /**
   * Template identifier, if precompiled will be the id of the
   * precompiled template.
   */
  id: string;

  /**
   * Template meta (both compile time and environment specific).
   */
  meta: T;

  hasEval: boolean;

  /**
   * Symbols computed at compile time.
   */
  symbols: string[];

  /**
   * Helper to render template as root entry point.
   */
<<<<<<< HEAD
  render(self: PathReference<Opaque>, appendTo: Simple.Element, dynamicScope: DynamicScope): RenderResult;
=======
  render(self: PathReference<any>, appendTo: Simple.Element, dynamicScope: DynamicScope): TemplateIterator;
>>>>>>> f849a484

  // internal casts, these are lazily created and cached
  asEntryPoint(): Program;
  asLayout(attrs?: Statements.Attribute[]): Program;
  asPartial(): Program;
  asBlock(): Block;
}

export interface TemplateFactory<T, U> {
  /**
   * Template identifier, if precompiled will be the id of the
   * precompiled template.
   */
  id: string;

  /**
   * Compile time meta.
   */
  meta: T;

  /**
   * Used to create an environment specific singleton instance
   * of the template.
   *
   * @param {Environment} env glimmer Environment
   */
  create(env: Environment): Template<T>;
  /**
   * Used to create an environment specific singleton instance
   * of the template.
   *
   * @param {Environment} env glimmer Environment
   * @param {Object} meta environment specific injections into meta
   */
  create(env: Environment, meta: U): Template<T & U>;
}

export class TemplateIterator {
  constructor(private vm: VM) {}
  next(): IteratorResult<RenderResult> {
    return this.vm.next();
  }
}

let clientId = 0;

/**
 * Wraps a template js in a template module to change it into a factory
 * that handles lazy parsing the template and to create per env singletons
 * of the template.
 */
export default function templateFactory<T extends TemplateMeta>(serializedTemplate: SerializedTemplateWithLazyBlock<T>): TemplateFactory<T, T>;
export default function templateFactory<T extends TemplateMeta, U>(serializedTemplate: SerializedTemplateWithLazyBlock<T>): TemplateFactory<T, U>;
export default function templateFactory({ id: templateId, meta, block }: SerializedTemplateWithLazyBlock<any>): TemplateFactory<{}, {}> {
  let parsedBlock: SerializedTemplateBlock;
  let id = templateId || `client-${clientId++}`;
  let create = (env: Environment, envMeta?: {}) => {
    let newMeta = envMeta ? assign({}, envMeta, meta) : meta;
    if (!parsedBlock) {
      parsedBlock = JSON.parse(block);
    }
    return new ScannableTemplate(id, newMeta, env, parsedBlock);
  };
  return { id, meta, create };
}

class ScannableTemplate implements Template<TemplateMeta> {
  private entryPoint: Option<Program> = null;
  private layout: Option<Program> = null;
  private partial: Option<Program> = null;
  private block: Option<Block> = null;
  private scanner: Scanner;
  public symbols: string[];
  public hasEval: boolean;

  constructor(public id: string, public meta: TemplateMeta, private env: Environment, private rawBlock: SerializedTemplateBlock) {
    this.scanner = new Scanner(rawBlock, env);
    this.symbols = rawBlock.symbols;
    this.hasEval = rawBlock.hasEval;
  }

  render(self: PathReference<Opaque>, appendTo: Simple.Element, dynamicScope: DynamicScope) {
    let { env, rawBlock } = this;

    let elementStack = ElementStack.forInitialRender(env, appendTo, null);
<<<<<<< HEAD
    let compiled = this.asEntryPoint().compileDynamic(env);
    let vm = VM.initial(env, self, dynamicScope, elementStack, rawBlock.symbols.length);
    return vm.execute(compiled.start, compiled.end);
  }

  asEntryPoint(): Program {
    if (!this.entryPoint) this.entryPoint = this.scanner.scanEntryPoint(this.compilationMeta());
    return this.entryPoint;
  }

  asLayout(attrs?: Statements.Attribute[]): Program {
    if (!this.layout) this.layout = this.scanner.scanLayout(this.compilationMeta(), attrs || EMPTY_ARRAY);
    return this.layout;
  }

  asPartial(): Program {
    if (!this.partial) this.partial = this.scanner.scanEntryPoint(this.compilationMeta(true));
    return this.partial;
  }

  asBlock(): Block {
    if (!this.block) this.block = this.scanner.scanBlock(this.compilationMeta());
    return this.block;
  }

  private compilationMeta(asPartial = false) {
    return { templateMeta: this.meta, symbols: this.symbols, asPartial };
  }
=======
    let compiled = asEntryPoint().compile(env);
    let vm = VM.initial(env, self, dynamicScope, elementStack, compiled);
    return new TemplateIterator(vm);
  };

  return { id, meta, _block: block, asEntryPoint, asLayout, asPartial, render };
>>>>>>> f849a484
}<|MERGE_RESOLUTION|>--- conflicted
+++ resolved
@@ -10,18 +10,8 @@
 // import { SymbolTable } from '@glimmer/interfaces';
 import { Environment, DynamicScope } from './environment';
 import { ElementStack } from './builder';
-<<<<<<< HEAD
-import { VM } from './vm';
-import RenderResult from './vm/render-result';
+import { VM, RenderResult, IteratorResult } from './vm';
 import Scanner, { Program, Block } from './scanner';
-=======
-import { VM, RenderResult, IteratorResult } from './vm';
-import Scanner, {
-  EntryPoint,
-  PartialBlock,
-  Layout
-} from './scanner';
->>>>>>> f849a484
 import * as Simple from './dom/interfaces';
 import { EMPTY_ARRAY } from './utils';
 
@@ -50,11 +40,7 @@
   /**
    * Helper to render template as root entry point.
    */
-<<<<<<< HEAD
-  render(self: PathReference<Opaque>, appendTo: Simple.Element, dynamicScope: DynamicScope): RenderResult;
-=======
-  render(self: PathReference<any>, appendTo: Simple.Element, dynamicScope: DynamicScope): TemplateIterator;
->>>>>>> f849a484
+  render(self: PathReference<Opaque>, appendTo: Simple.Element, dynamicScope: DynamicScope): TemplateIterator;
 
   // internal casts, these are lazily created and cached
   asEntryPoint(): Program;
@@ -137,13 +123,12 @@
   }
 
   render(self: PathReference<Opaque>, appendTo: Simple.Element, dynamicScope: DynamicScope) {
-    let { env, rawBlock } = this;
+    let { env } = this;
 
     let elementStack = ElementStack.forInitialRender(env, appendTo, null);
-<<<<<<< HEAD
     let compiled = this.asEntryPoint().compileDynamic(env);
-    let vm = VM.initial(env, self, dynamicScope, elementStack, rawBlock.symbols.length);
-    return vm.execute(compiled.start, compiled.end);
+    let vm = VM.initial(env, self, dynamicScope, elementStack, compiled);
+    return new TemplateIterator(vm);
   }
 
   asEntryPoint(): Program {
@@ -169,12 +154,4 @@
   private compilationMeta(asPartial = false) {
     return { templateMeta: this.meta, symbols: this.symbols, asPartial };
   }
-=======
-    let compiled = asEntryPoint().compile(env);
-    let vm = VM.initial(env, self, dynamicScope, elementStack, compiled);
-    return new TemplateIterator(vm);
-  };
-
-  return { id, meta, _block: block, asEntryPoint, asLayout, asPartial, render };
->>>>>>> f849a484
 }