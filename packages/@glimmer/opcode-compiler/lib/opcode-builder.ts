import {
  Opaque,
  Option,
  Recast,
  VMHandle,
  ComponentCapabilities,
  CompilableTemplate,
  CompilableBlock,
  CompilableProgram,
  CompileTimeConstants,
  CompileTimeLazyConstants,
  STDLib,
  SymbolTable,
  Compiler,
  LayoutWithContext
} from "@glimmer/interfaces";
import { dict, EMPTY_ARRAY, expect, Stack, unreachable } from '@glimmer/util';
import { Op, Register } from '@glimmer/vm';
import * as WireFormat from '@glimmer/wire-format';
import { SerializedInlineBlock } from "@glimmer/wire-format";
import { PrimitiveType } from "@glimmer/program";

import {
  Primitive
} from './interfaces';

import {
  ATTRS_BLOCK,
  Compilers,
  expressionCompiler
} from './syntax';

import { PLACEHOLDER_HANDLE, CompilableBlock as CompilableBlockInstance } from './compilable-template';

import {
  ComponentBuilder
} from './wrapped-component';
import { InstructionEncoder, Operand, OpcodeSize } from "@glimmer/encoder";
import { ContentType } from "../../runtime/lib/compiled/opcodes/content";

export type Label = string;

export type When = (match: number, callback: () => void) => void;

class Labels {
  labels = dict<number>();
  targets: Array<{ at: number, target: string }> = [];

  label(name: string, index: number) {
    this.labels[name] = index;
  }

  target(at: number, target: string) {
    this.targets.push({ at, target });
  }

  patch(encoder: InstructionEncoder): void {
    let { targets, labels } = this;
    for (let i = 0; i < targets.length; i++) {
      let { at, target } = targets[i];
      let address = labels[target] - at;
      encoder.patch(at, address);
    }
  }
}

export interface Blocks {
  main: Option<CompilableBlock>;
  else: Option<CompilableBlock>;
  attrs: Option<CompilableBlock>;
}

export interface OpcodeBuilderConstructor {
  new<Locator>(
    compiler: Compiler,
    containingLayout: LayoutWithContext
  ): OpcodeBuilder<Locator>;
}

export class StdOpcodeBuilder {
  static build(compiler: Compiler, callback: (builder: StdOpcodeBuilder) => void): number {
    let builder = new StdOpcodeBuilder(compiler);
    callback(builder);
    return builder.commit();
  }

  protected encoder = new InstructionEncoder([]);

  public compiler: Compiler<this>;
  private labelsStack = new Stack<Labels>();

  constructor(compiler: Compiler, protected size = 0) {
    this.compiler = compiler as Compiler<this>;
  }

  push(name: Op): void;
  push(name: Op, arg1: Operand): void;
  push(name: Op, arg1: Operand, arg2: Operand): void;
  push(name: Op, arg1: Operand, arg2: Operand, arg3: Operand): void;
  push(name: Op) {
    switch (arguments.length) {
      case 1:  return this.encoder.encode(name, 0);
      case 2:  return this.encoder.encode(name, 0, arguments[1]);
      case 3:  return this.encoder.encode(name, 0, arguments[1], arguments[2]);
      default: return this.encoder.encode(name, 0, arguments[1], arguments[2], arguments[3]);
    }
  }

  pushMachine(name: Op): void;
  pushMachine(name: Op, arg1: Operand): void;
  pushMachine(name: Op, arg1: Operand, arg2: Operand): void;
  pushMachine(name: Op, arg1: Operand, arg2: Operand, arg3: Operand): void;
  pushMachine(name: Op) {
    switch (arguments.length) {
      case 1:  return this.encoder.encode(name, OpcodeSize.MACHINE_MASK);
      case 2:  return this.encoder.encode(name, OpcodeSize.MACHINE_MASK, arguments[1]);
      case 3:  return this.encoder.encode(name, OpcodeSize.MACHINE_MASK, arguments[1], arguments[2]);
      default: return this.encoder.encode(name, OpcodeSize.MACHINE_MASK, arguments[1], arguments[2], arguments[3]);
    }
  }

  commit(): number {
    this.pushMachine(Op.Return);
    return this.compiler.commit(this.size, this.encoder.buffer);
  }

  reserve(name: Op) {
    this.encoder.encode(name, 0, -1);
  }

  reserveWithOperand(name: Op, operand: number) {
    this.encoder.encode(name, 0, -1, operand);
  }

  reserveMachine(name: Op) {
    this.encoder.encode(name, OpcodeSize.MACHINE_MASK, -1);
  }

  ///

  main() {
    this.push(Op.Main, Register.s0);
    this.invokePreparedComponent(false, false, true);
  }

  appendHTML() {
    this.push(Op.AppendHTML);
  }

  appendSafeHTML() {
    this.push(Op.AppendSafeHTML);
  }

  appendDocumentFragment() {
    this.push(Op.AppendDocumentFragment);
  }

  appendNode() {
    this.push(Op.AppendNode);
  }

  appendOther() {
    this.push(Op.AppendOther);
  }

<<<<<<< HEAD
=======
  appendHTML() {
    this.push(Op.AppendHTML);
  }

  appendSafeHTML() {
    this.push(Op.AppendSafeHTML);
  }

  appendDocumentFragment() {
    this.push(Op.AppendDocumentFragment);
  }

  appendNode() {
    this.push(Op.AppendNode);
  }

>>>>>>> 9c0e2767
  appendText() {
    this.push(Op.AppendText);
  }

  beginComponentTransaction() {
    this.push(Op.BeginComponentTransaction);
  }

  commitComponentTransaction() {
    this.push(Op.CommitComponentTransaction);
  }

  pushDynamicScope() {
    this.push(Op.PushDynamicScope);
  }

  popDynamicScope() {
    this.push(Op.PopDynamicScope);
  }

  pushRemoteElement() {
    this.push(Op.PushRemoteElement);
  }

  popRemoteElement() {
    this.push(Op.PopRemoteElement);
  }

  pushRootScope(symbols: number, bindCallerScope: boolean) {
    this.push(Op.RootScope, symbols, (bindCallerScope ? 1 : 0));
  }

  pushVirtualRootScope(register: Register) {
    this.push(Op.VirtualRootScope, register);
  }

  pushChildScope() {
    this.push(Op.ChildScope);
  }

  popScope() {
    this.push(Op.PopScope);
  }

  prepareArgs(state: Register) {
    this.push(Op.PrepareArgs, state);
  }

  createComponent(state: Register, hasDefault: boolean) {
    let flag = (hasDefault as any) | 0;
    this.push(Op.CreateComponent, flag, state);
  }

  registerComponentDestructor(state: Register) {
    this.push(Op.RegisterComponentDestructor, state);
  }

  putComponentOperations() {
    this.push(Op.PutComponentOperations);
  }

  getComponentSelf(state: Register) {
    this.push(Op.GetComponentSelf, state);
  }

  getComponentTagName(state: Register) {
    this.push(Op.GetComponentTagName, state);
  }

  getComponentLayout(state: Register) {
    this.push(Op.GetComponentLayout, state);
  }

  setupForEval(state: Register) {
    this.push(Op.SetupForEval, state);
  }

  invokeComponentLayout(state: Register) {
    this.push(Op.InvokeComponentLayout, state);
  }

  didCreateElement(state: Register) {
    this.push(Op.DidCreateElement, state);
  }

  didRenderLayout(state: Register) {
    this.push(Op.DidRenderLayout, state);
  }

  pushFrame() {
    this.pushMachine(Op.PushFrame);
  }

  popFrame() {
    this.pushMachine(Op.PopFrame);
  }

  pushSmallFrame() {
    this.pushMachine(Op.PushSmallFrame);
  }

  popSmallFrame() {
    this.pushMachine(Op.PopSmallFrame);
  }

  invokeVirtual(): void {
    this.pushMachine(Op.InvokeVirtual);
  }

  invokeYield(): void {
    this.push(Op.InvokeYield);
  }

  toBoolean() {
    this.push(Op.ToBoolean);
  }

  invokePreparedComponent(hasBlock: boolean, bindableBlocks: boolean, bindableAtNames: boolean, populateLayout: Option<() => void> = null) {
    this.beginComponentTransaction();
    this.pushDynamicScope();

    this.createComponent(Register.s0, hasBlock);

    // this has to run after createComponent to allow
    // for late-bound layouts, but a caller is free
    // to populate the layout earlier if it wants to
    // and do nothing here.
    if (populateLayout) populateLayout();

    this.registerComponentDestructor(Register.s0);

    this.getComponentSelf(Register.s0);

    this.pushVirtualRootScope(Register.s0);
    this.setVariable(0);
    this.setupForEval(Register.s0);
    if (bindableAtNames) this.setNamedVariables(Register.s0);
    if (bindableBlocks) this.setBlocks(Register.s0);
    this.pop();
    this.invokeComponentLayout(Register.s0);
    this.didRenderLayout(Register.s0);
    this.popFrame();

    this.popScope();
    this.popDynamicScope();
    this.commitComponentTransaction();
  }

  protected get pos(): number {
    return this.encoder.typePos;
  }

  protected get nextPos(): number {
    return this.encoder.size;
  }

  ///

  compileInline(sexp: WireFormat.Statements.Append) {
    return this.compiler.compileInline(sexp, this);
  }

  compileBlock(name: string, params: WireFormat.Core.Params, hash: WireFormat.Core.Hash, template: Option<CompilableBlock>, inverse: Option<CompilableBlock>): void {
    this.compiler.compileBlock(name, params, hash, template, inverse, this);
  }

  label(name: string) {
    this.labels.label(name, this.nextPos);
  }

  // helpers

  private get labels(): Labels {
    return expect(this.labelsStack.current, 'bug: not in a label stack');
  }

  startLabels() {
    this.labelsStack.push(new Labels());
  }

  stopLabels() {
    let label = expect(this.labelsStack.pop(), 'unbalanced push and pop labels');
    label.patch(this.encoder);
  }

  // components

  pushCurriedComponent() {
    this.push(Op.PushCurriedComponent);
  }

  pushDynamicComponentInstance() {
    this.push(Op.PushDynamicComponentInstance);
  }

  // dom

  openDynamicElement() {
    this.push(Op.OpenDynamicElement);
  }

  flushElement() {
    this.push(Op.FlushElement);
  }

  closeElement() {
    this.push(Op.CloseElement);
  }

  // lists

  putIterator() {
    this.push(Op.PutIterator);
  }

  enterList(start: string) {
    this.reserve(Op.EnterList);
    this.labels.target(this.pos, start);
  }

  exitList() {
    this.push(Op.ExitList);
  }

  iterate(breaks: string) {
    this.reserve(Op.Iterate);
    this.labels.target(this.pos, breaks);
  }

  // expressions

  setNamedVariables(state: Register) {
    this.push(Op.SetNamedVariables, state);
  }

  setBlocks(state: Register) {
    this.push(Op.SetBlocks, state);
  }

  setVariable(symbol: number) {
    this.push(Op.SetVariable, symbol);
  }

  setBlock(symbol: number) {
    this.push(Op.SetBlock, symbol);
  }

  getVariable(symbol: number) {
    this.push(Op.GetVariable, symbol);
  }

  getBlock(symbol: number) {
    this.push(Op.GetBlock, symbol);
  }

  hasBlock(symbol: number) {
    this.push(Op.HasBlock, symbol);
  }

  concat(size: number) {
    this.push(Op.Concat, size);
  }

  load(register: Register) {
    this.push(Op.Load, register);
  }

  fetch(register: Register) {
    this.push(Op.Fetch, register);
  }

  dup(register = Register.sp, offset = 0) {
    return this.push(Op.Dup, register, offset);
  }

  pop(count = 1) {
    return this.push(Op.Pop, count);
  }

  // vm

  returnTo(label: string) {
    this.reserveMachine(Op.ReturnTo);
    this.labels.target(this.pos, label);
  }

  primitiveReference() {
    this.push(Op.PrimitiveReference);
  }

  reifyU32() {
    this.push(Op.ReifyU32);
  }

  enter(args: number) {
    this.push(Op.Enter, args);
  }

  exit() {
    this.push(Op.Exit);
  }

  return() {
    this.pushMachine(Op.Return);
  }

  jump(target: string) {
    this.reserveMachine(Op.Jump);
    this.labels.target(this.pos, target);
  }

  jumpIf(target: string) {
    this.reserve(Op.JumpIf);
    this.labels.target(this.pos, target);
  }

  jumpUnless(target: string) {
    this.reserve(Op.JumpUnless);
    this.labels.target(this.pos, target);
  }

  jumpEq(value: number, target: string) {
    this.reserveWithOperand(Op.JumpEq, value);
    this.labels.target(this.pos, target);
  }

  assertSame() {
    this.push(Op.AssertSame);
  }

  pushEmptyArgs() {
    this.push(Op.PushEmptyArgs);
  }

<<<<<<< HEAD
  switch(_opcode: void, callback: (when: When) => void) {
    // Setup the switch DSL
    let clauses: Array<{ match: number, label: string, callback: () => void }> = [];

    let count = 0;

    function when(match: number, callback: () => void): void {
      clauses.push({ match, callback, label: `CLAUSE${count++}` });
    }

    // Call the callback
    callback(when);

    // Emit the opcodes for the switch
    this.enter(2);
    this.assertSame();
    this.reifyU32();

    this.startLabels();

    // First, emit the jump opcodes. We don't need a jump for the last
    // opcode, since it bleeds directly into its clause.
    clauses
      .slice(0, -1)
      .forEach(clause => this.jumpEq(clause.match, clause.label));

    // Enumerate the clauses in reverse order. Earlier matches will
    // require fewer checks.
    for (let i = clauses.length - 1; i >= 0; i--) {
      let clause = clauses[i];

      this.label(clause.label);
      this.pop(2);

      clause.callback();

      // The first match is special: it is placed directly before the END
      // label, so no additional jump is needed at the end of it.
      if (i !== 0) {
        this.jump('END');
      }
    }

    this.label('END');

    this.stopLabels();

    this.exit();
  }

  stdAppend(trusting: boolean) {
    this.switch(this.contentType(), when => {
      when(ContentType.String, () => {
        if (trusting) {
          this.assertSame();
          this.appendHTML();
        } else {
          this.appendText();
        }
      });

      when(ContentType.Component, () => {
        this.pushCurriedComponent();
        this.pushDynamicComponentInstance();
        this.invokeBareComponent();
      });

      when(ContentType.SafeString, () => {
        this.assertSame();
        this.appendSafeHTML();
      });

      when(ContentType.Fragment, () => {
        this.assertSame();
        this.appendDocumentFragment();
      });

      when(ContentType.Node, () => {
        this.assertSame();
        this.appendNode();
      });

      when(ContentType.Other, () => {
        this.assertSame();
        this.appendOther();
      });
    });
  }

  populateLayout(state: number) {
    this.push(Op.PopulateLayout, state);
  }

  invokeBareComponent() {
    this.fetch(Register.s0);
    this.dup(Register.sp, 1);
    this.load(Register.s0);

    this.pushFrame();
    this.pushEmptyArgs();
    this.prepareArgs(Register.s0);

    this.invokePreparedComponent(false, false, true, () => {
      this.getComponentLayout(Register.s0);
      this.populateLayout(Register.s0);
    });

    this.load(Register.s0);
  }

  isComponent() {
    this.push(Op.IsComponent);
  }

  contentType() {
    this.push(Op.ContentType);
  }

  pushBlockScope(): void {
    this.push(Op.PushBlockScope);
  }

}

export type VMHandlePlaceholder = [number, () => VMHandle];

export abstract class OpcodeBuilder<Locator = Opaque> extends StdOpcodeBuilder {
  public constants: CompileTimeConstants;
  public stdLib: STDLib;
  public component: ComponentBuilder<Locator> = new ComponentBuilder(this);

  private expressionCompiler: Compilers<WireFormat.TupleExpression> = expressionCompiler();
  private isComponentAttrs = false;

  constructor(
    compiler: Compiler,
    public containingLayout: LayoutWithContext<Locator>
  ) {
    super(compiler, containingLayout ? containingLayout.block.symbols.length : 0);
    this.constants = compiler.constants;
    this.stdLib = compiler.stdLib;
  }

  abstract pushBlock(block: Option<CompilableBlock>): void;
  abstract resolveBlock(): void;
  abstract pushLayout(layout: Option<CompilableProgram>): void;
  abstract invokeStatic(block: CompilableTemplate): void;
  abstract resolveLayout(): void;

  /// MECHANICS

=======
  stdAppend(trusting: boolean) {
    this.startLabels();
    this.contentType();
    this.enter(2);
    this.assertSame();
    this.reifyU32();

    this.jumpEq(ContentType.String, 'STRING');
    this.jumpEq(ContentType.Component, 'COMPONENT');
    this.jumpEq(ContentType.SafeString, 'SAFESTRING');
    this.jumpEq(ContentType.Fragment, 'FRAGMENT');
    this.jumpEq(ContentType.Node, 'NODE');

    this.label('COMPONENT');
    this.pop(2);
    this.pushCurriedComponent();
    this.pushDynamicComponentInstance();
    this.invokeBareComponent();
    this.jump('END');

    this.label('SAFESTRING');
    this.pop(2);
    this.assertSame();
    this.appendSafeHTML();
    this.jump('END');

    this.label('FRAGMENT');
    this.pop(2);
    this.assertSame();
    this.appendDocumentFragment();
    this.jump('END');

    this.label('NODE');
    this.pop(2);
    this.assertSame();
    this.appendNode();
    this.jump('END');

    this.label('STRING');

    if (trusting) {
      this.pop(2);
      this.assertSame();
      this.appendHTML();
    } else {
      this.pop(2);
      this.appendText();
    }

    this.label('END');
    this.exit();
    this.return();

    this.stopLabels();
  }

  populateLayout(state: number) {
    this.push(Op.PopulateLayout, state);
  }

  invokeBareComponent() {
    this.fetch(Register.s0);
    this.dup(Register.sp, 1);
    this.load(Register.s0);

    this.pushFrame();
    this.pushEmptyArgs();
    this.prepareArgs(Register.s0);

    this.invokePreparedComponent(false, () => {
      this.getComponentLayout(Register.s0);
      this.populateLayout(Register.s0);
    });

    this.load(Register.s0);
  }

  isComponent() {
    this.push(Op.IsComponent);
  }

  contentType() {
    this.push(Op.ContentType);
  }

  pushBlockScope(): void {
    this.push(Op.PushBlockScope);
  }

}

export type VMHandlePlaceholder = [number, () => VMHandle];

export abstract class OpcodeBuilder<Locator = Opaque> extends StdOpcodeBuilder {
  public constants: CompileTimeConstants;
  public stdLib: STDLib;
  public component: ComponentBuilder<Locator> = new ComponentBuilder(this);

  private expressionCompiler: Compilers<WireFormat.TupleExpression> = expressionCompiler();
  private isComponentAttrs = false;

  constructor(
    compiler: Compiler,
    public containingLayout: LayoutWithContext<Locator>
  ) {
    super(compiler, containingLayout ? containingLayout.block.symbols.length : 0);
    this.constants = compiler.constants;
    this.stdLib = compiler.stdLib;
  }

  abstract pushBlock(block: Option<CompilableBlock>): void;
  abstract resolveBlock(): void;
  abstract pushLayout(layout: Option<CompilableProgram>): void;
  abstract invokeStatic(block: CompilableTemplate): void;
  abstract resolveLayout(): void;

  /// MECHANICS

>>>>>>> 9c0e2767
  get referrer(): Locator {
    return this.containingLayout && this.containingLayout.referrer;
  }

  setComponentAttrs(enabled: boolean): void {
    this.isComponentAttrs = enabled;
  }

  expr(expression: WireFormat.Expression) {
    if (Array.isArray(expression)) {
      this.expressionCompiler.compile(expression, this);
    } else {
      this.pushPrimitiveReference(expression);
    }
  }

  ///

  // args

<<<<<<< HEAD
  pushArgs(names: string[], flags: number): void {
=======
  pushArgs(names: string[], flags: number) {
>>>>>>> 9c0e2767
    let serialized = this.constants.stringArray(names);
    this.push(Op.PushArgs, serialized, flags);
  }

  pushYieldableBlock(block: Option<CompilableBlock>): void {
    this.pushSymbolTable(block && block.symbolTable);
    this.pushBlockScope();
    this.pushBlock(block);
  }

  curryComponent(definition: WireFormat.Expression, /* TODO: attrs: Option<RawInlineBlock>, */ params: Option<WireFormat.Core.Params>, hash: WireFormat.Core.Hash, synthetic: boolean) {
    let referrer = this.containingLayout.referrer;

    this.pushFrame();
    this.compileArgs(params, hash, null, synthetic);
    this.push(Op.CaptureArgs);
    this.expr(definition);
    this.push(Op.CurryComponent, this.constants.serializable(referrer));
    this.popFrame();
    this.fetch(Register.v0);
  }

  pushSymbolTable(table: Option<SymbolTable>): void {
    if (table) {
      let constant = this.constants.serializable(table);
      this.push(Op.PushSymbolTable, constant);
    } else {
      this.primitive(null);
    }
  }

  invokeComponent(capabilities: ComponentCapabilities | true, attrs: Option<CompilableBlock>, params: Option<WireFormat.Core.Params>, hash: WireFormat.Core.Hash, synthetic: boolean, block: Option<CompilableBlock>, inverse: Option<CompilableBlock> = null, layout?: CompilableProgram) {
    this.fetch(Register.s0);
    this.dup(Register.sp, 1);
    this.load(Register.s0);

    this.pushFrame();

    let bindableBlocks = !!(block || inverse || attrs);
    let bindableAtNames = (capabilities === true || capabilities.prepareArgs) || !!(hash && hash[0].length !== 0);

    let blocks = { main: block, else: inverse, attrs };

    this.compileArgs(params, hash, blocks, synthetic);
    this.prepareArgs(Register.s0);

    this.invokePreparedComponent(block !== null, bindableBlocks, bindableAtNames, () => {
      if (layout) {
        this.pushSymbolTable(layout.symbolTable);
        this.pushLayout(layout);
        this.resolveLayout();
      } else {
        this.getComponentLayout(Register.s0);
      }

      this.populateLayout(Register.s0);
    });

    this.load(Register.s0);
  }

  invokeStaticComponent(capabilities: ComponentCapabilities, layout: CompilableProgram, attrs: Option<CompilableBlock>, params: Option<WireFormat.Core.Params>, hash: WireFormat.Core.Hash, synthetic: boolean, block: Option<CompilableBlock>, inverse: Option<CompilableBlock> = null) {
    let { symbolTable } = layout;

    let bailOut =
      symbolTable.hasEval ||
      capabilities.prepareArgs;

    if (bailOut) {
      this.invokeComponent(capabilities, attrs, params, hash, synthetic, block, inverse, layout);
      return;
    }

    this.fetch(Register.s0);
    this.dup(Register.sp, 1);
    this.load(Register.s0);

    let { symbols } = symbolTable;

    if (capabilities.createArgs) {
      this.pushFrame();
      this.compileArgs(null, hash, null, synthetic);
    }

    this.beginComponentTransaction();

    if (capabilities.dynamicScope) {
      this.pushDynamicScope();
    }

    if (capabilities.createInstance) {
      this.createComponent(Register.s0, block !== null);
    }

    if (capabilities.createArgs) {
      this.popFrame();
    }

    this.pushFrame();

    this.registerComponentDestructor(Register.s0);

    let bindings: { symbol: number, isBlock: boolean }[] = [];

    this.getComponentSelf(Register.s0);
    bindings.push({ symbol: 0, isBlock: false });

    for (let i = 0; i < symbols.length; i++) {
      let symbol = symbols[i];

      switch (symbol.charAt(0)) {
        case '&':
          let callerBlock: Option<CompilableBlock> = null;

          if (symbol === '&default') {
            callerBlock = block;
          } else if (symbol === '&inverse') {
            callerBlock = inverse;
          } else if (symbol === ATTRS_BLOCK) {
            callerBlock = attrs;
          } else {
            throw unreachable();
          }

          if (callerBlock) {
            this.pushYieldableBlock(callerBlock);
            bindings.push({ symbol: i + 1, isBlock: true });
          } else {
            this.pushYieldableBlock(null);
            bindings.push({ symbol: i + 1, isBlock: true });
          }

          break;

        case '@':
          if (!hash) {
            break;
          }

          let [keys, values] = hash;
          let lookupName = symbol;

          if (synthetic) {
            lookupName = symbol.slice(1);
          }

          let index = keys.indexOf(lookupName);

          if (index !== -1) {
            this.expr(values[index]);
            bindings.push({ symbol: i + 1, isBlock: false });
          }

          break;
      }
    }

    this.pushRootScope(symbols.length + 1, !!(block || inverse || attrs));

    for (let i = bindings.length - 1; i >= 0; i--) {
      let { symbol, isBlock } = bindings[i];

      if (isBlock) {
        this.setBlock(symbol);
      } else {
        this.setVariable(symbol);
      }
    }

    this.invokeStatic(layout);

    if (capabilities.createInstance) {
      this.didRenderLayout(Register.s0);
    }

    this.popFrame();

    this.popScope();

    if (capabilities.dynamicScope) {
      this.popDynamicScope();
    }

    this.commitComponentTransaction();

    this.load(Register.s0);
  }

  dynamicComponent(definition: WireFormat.Expression, /* TODO: attrs: Option<RawInlineBlock>, */ params: Option<WireFormat.Core.Params>, hash: WireFormat.Core.Hash, synthetic: boolean, block: Option<CompilableBlock>, inverse: Option<CompilableBlock> = null) {
    this.try({
      args: () => {
        this.expr(definition);
        this.dup();
        return 2;
      },

      body: () => {
        this.jumpUnless('ELSE');

        this.resolveDynamicComponent(this.containingLayout.referrer);

        this.pushDynamicComponentInstance();

        this.invokeComponent(true, null, params, hash, synthetic, block, inverse);

        this.label('ELSE');
      }
    });
  }

  yield(to: number, params: Option<WireFormat.Core.Params>) {
    this.compileArgs(params, null, null, false);
    this.getBlock(to);
    this.resolveBlock();
    this.invokeYield();
    this.popScope();
    this.popFrame();
  }

  guardedAppend(expression: WireFormat.Expression, trusting: boolean) {
    this.pushFrame();

    this.expr(expression);

    this.pushMachine(Op.InvokeStatic, this.stdLib.getAppend(trusting));

    this.popFrame();
  }

  invokeStaticBlock(block: CompilableBlock, callerCount = 0): void {
    let { parameters } = block.symbolTable;
    let calleeCount = parameters.length;
    let count = Math.min(callerCount, calleeCount);

    this.pushFrame();

<<<<<<< HEAD
    if (count) {
      this.pushChildScope();
=======
    this.resolveDynamicComponent(this.containingLayout.referrer);
>>>>>>> 9c0e2767

      for (let i = 0; i < count; i++) {
        this.dup(Register.fp, callerCount - i);
        this.setVariable(parameters[i]);
      }
    }

    this.pushBlock(block);
    this.resolveBlock();
    this.invokeVirtual();

    if (count) {
      this.popScope();
    }

    this.popFrame();
  }

  /// CONVENIENCE

  // internal helpers

  string(_string: string): number {
    return this.constants.string(_string);
  }

<<<<<<< HEAD
  protected names(_names: string[]): number {
    let names: number[] = [];

    for (let i = 0; i < _names.length; i++) {
      let n = _names[i];
      names[i]= this.constants.string(n);
    }

    return this.constants.array(names);
  }

  protected symbols(symbols: number[]): number {
    return this.constants.array(symbols);
  }
=======
  yield(to: number, params: Option<WireFormat.Core.Params>) {
    this.compileArgs(params, null, null, false);
    this.getBlock(to);
    this.resolveBlock();
    this.invokeYield();
    this.popScope();
    this.popFrame();
  }

  guardedAppend(expression: WireFormat.Expression, trusting: boolean) {
    this.pushFrame();
    this.startLabels();

    this.returnTo('END');

    this.expr(expression);
    this.pushMachine(Op.InvokeStatic, this.stdLib.getAppend(trusting));

    this.label('END');

    this.stopLabels();
    this.popFrame();
  }

  invokeStaticBlock(block: CompilableBlock, callerCount = 0): void {
    let { parameters } = block.symbolTable;
    let calleeCount = parameters.length;
    let count = Math.min(callerCount, calleeCount);
>>>>>>> 9c0e2767

  // vm

  primitive(_primitive: Primitive) {
    let type: PrimitiveType = PrimitiveType.NUMBER;
    let primitive: number;
    switch (typeof _primitive) {
      case 'number':
        if (_primitive as number % 1 === 0) {
          if (_primitive as number > -1) {
            primitive = _primitive as number;
          } else {
            primitive = this.constants.number(_primitive as number);
            type = PrimitiveType.NEGATIVE;
          }
        } else {
          primitive = this.constants.number(_primitive as number);
          type = PrimitiveType.FLOAT;
        }
        break;
      case 'string':
        primitive = this.string(_primitive as string);
        type = PrimitiveType.STRING;
        break;
      case 'boolean':
        primitive = (_primitive as any) | 0;
        type = PrimitiveType.BOOLEAN_OR_VOID;
        break;
      case 'object':
        // assume null
        primitive = 2;
        type = PrimitiveType.BOOLEAN_OR_VOID;
        break;
      case 'undefined':
        primitive = 3;
        type = PrimitiveType.BOOLEAN_OR_VOID;
        break;
      default:
        throw new Error('Invalid primitive passed to pushPrimitive');
    }

    let immediate = this.sizeImmediate(primitive << 3 | type, primitive);
    this.push(Op.Primitive, immediate);
  }

  sizeImmediate(shifted: number, primitive: number) {
    if (shifted >= OpcodeSize.MAX_SIZE || shifted < 0) {
      return this.constants.number(primitive) << 3 | PrimitiveType.BIG_NUM;
    }

    return shifted;
  }

  pushPrimitiveReference(primitive: Primitive) {
    this.primitive(primitive);
    this.primitiveReference();
  }

  // components

  pushComponentDefinition(handle: number) {
    this.push(Op.PushComponentDefinition, this.constants.handle(handle));
  }

  resolveDynamicComponent(referrer: Locator) {
    this.push(Op.ResolveDynamicComponent, this.constants.serializable(referrer));
  }

  staticComponentHelper(tag: string, hash: WireFormat.Core.Hash, template: Option<CompilableBlock>) {
    let { handle, capabilities, compilable } = this.compiler.resolveLayoutForTag(tag, this.referrer);

    if (handle !== null && capabilities !== null) {
      if (compilable) {
        if (hash) {
          for (let i = 0; i < hash.length; i = i + 2) {
            hash[i][0] = `@${hash[i][0]}`;
          }
        }

        this.pushComponentDefinition(handle);
        this.invokeStaticComponent(capabilities, compilable, null, null, hash, false, template && template);
        return true;
      }
    }

    return false;
  }

  // partial

  invokePartial(referrer: Locator, symbols: string[], evalInfo: number[]) {
    let _meta = this.constants.serializable(referrer);
    let _symbols = this.constants.stringArray(symbols);
    let _evalInfo = this.constants.array(evalInfo);

    this.push(Op.InvokePartial, _meta, _symbols, _evalInfo);
  }

  resolveMaybeLocal(name: string) {
    this.push(Op.ResolveMaybeLocal, this.string(name));
  }

  // debugger

  debugger(symbols: string[], evalInfo: number[]) {
    this.push(Op.Debugger, this.constants.stringArray(symbols), this.constants.array(evalInfo));
  }

  // dom

  text(text: string) {
    this.push(Op.Text, this.constants.string(text));
  }

  openPrimitiveElement(tag: string) {
    this.push(Op.OpenElement, this.constants.string(tag));
  }

  modifier(locator: Locator, params: Option<WireFormat.Core.Params>, hash: Option<WireFormat.Core.Hash>) {
    this.pushFrame();
<<<<<<< HEAD
    this.compileArgs(params, hash, null, true);
    this.push(Op.Modifier, this.constants.handle(locator));
    this.popFrame();
  }

  comment(_comment: string) {
    let comment = this.constants.string(_comment);
    this.push(Op.Comment, comment);
  }

=======

    if (count) {
      this.pushChildScope();

      for (let i = 0; i < count; i++) {
        this.dup(Register.fp, callerCount - i);
        this.setVariable(parameters[i]);
      }
    }

    this.pushBlock(block);
    this.resolveBlock();
    this.invokeVirtual();

    if (count) {
      this.popScope();
    }

    this.popFrame();
  }

  /// CONVENIENCE

  // internal helpers

  string(_string: string): number {
    return this.constants.string(_string);
  }

  protected names(_names: string[]): number {
    let names: number[] = [];

    for (let i = 0; i < _names.length; i++) {
      let n = _names[i];
      names[i]= this.constants.string(n);
    }

    return this.constants.array(names);
  }

  protected symbols(symbols: number[]): number {
    return this.constants.array(symbols);
  }

  // vm

  primitive(_primitive: Primitive) {
    let type: PrimitiveType = PrimitiveType.NUMBER;
    let primitive: number;
    switch (typeof _primitive) {
      case 'number':
        if (_primitive as number % 1 === 0) {
          if (_primitive as number > -1) {
            primitive = _primitive as number;
          } else {
            primitive = this.constants.number(_primitive as number);
            type = PrimitiveType.NEGATIVE;
          }
        } else {
          primitive = this.constants.number(_primitive as number);
          type = PrimitiveType.FLOAT;
        }
        break;
      case 'string':
        primitive = this.string(_primitive as string);
        type = PrimitiveType.STRING;
        break;
      case 'boolean':
        primitive = (_primitive as any) | 0;
        type = PrimitiveType.BOOLEAN_OR_VOID;
        break;
      case 'object':
        // assume null
        primitive = 2;
        type = PrimitiveType.BOOLEAN_OR_VOID;
        break;
      case 'undefined':
        primitive = 3;
        type = PrimitiveType.BOOLEAN_OR_VOID;
        break;
      default:
        throw new Error('Invalid primitive passed to pushPrimitive');
    }

    let immediate = this.sizeImmediate(primitive << 3 | type, primitive);
    this.push(Op.Primitive, immediate);
  }

  sizeImmediate(shifted: number, primitive: number) {
    if (shifted >= OpcodeSize.MAX_SIZE || shifted < 0) {
      return this.constants.number(primitive) << 3 | PrimitiveType.BIG_NUM;
    }

    return shifted;
  }

  pushPrimitiveReference(primitive: Primitive) {
    this.primitive(primitive);
    this.primitiveReference();
  }

  // components

  pushComponentDefinition(handle: number) {
    this.push(Op.PushComponentDefinition, this.constants.handle(handle));
  }

  resolveDynamicComponent(referrer: Locator) {
    this.push(Op.ResolveDynamicComponent, this.constants.serializable(referrer));
  }

  staticComponentHelper(tag: string, hash: WireFormat.Core.Hash, template: Option<CompilableBlock>) {
    let { handle, capabilities, compilable } = this.compiler.resolveLayoutForTag(tag, this.referrer);

    if (handle !== null && capabilities !== null) {
      if (compilable) {
        if (hash) {
          for (let i = 0; i < hash.length; i = i + 2) {
            hash[i][0] = `@${hash[i][0]}`;
          }
        }

        this.pushComponentDefinition(handle);
        this.invokeStaticComponent(capabilities, compilable, null, null, hash, false, template && template);
        return true;
      }
    }

    return false;
  }

  // partial

  invokePartial(referrer: Locator, symbols: string[], evalInfo: number[]) {
    let _meta = this.constants.serializable(referrer);
    let _symbols = this.constants.stringArray(symbols);
    let _evalInfo = this.constants.array(evalInfo);

    this.push(Op.InvokePartial, _meta, _symbols, _evalInfo);
  }

  resolveMaybeLocal(name: string) {
    this.push(Op.ResolveMaybeLocal, this.string(name));
  }

  // debugger

  debugger(symbols: string[], evalInfo: number[]) {
    this.push(Op.Debugger, this.constants.stringArray(symbols), this.constants.array(evalInfo));
  }

  // dom

  text(text: string) {
    this.push(Op.Text, this.constants.string(text));
  }

  openPrimitiveElement(tag: string) {
    this.push(Op.OpenElement, this.constants.string(tag));
  }

  modifier(locator: Locator, params: Option<WireFormat.Core.Params>, hash: Option<WireFormat.Core.Hash>) {
    this.pushFrame();
    this.compileArgs(params, hash, null, true);
    this.push(Op.Modifier, this.constants.handle(locator));
    this.popFrame();
  }

  comment(_comment: string) {
    let comment = this.constants.string(_comment);
    this.push(Op.Comment, comment);
  }

>>>>>>> 9c0e2767
  dynamicAttr(_name: string, _namespace: Option<string>, trusting: boolean) {
    let name = this.constants.string(_name);
    let namespace = _namespace ? this.constants.string(_namespace) : 0;

    if (this.isComponentAttrs) {
      this.push(Op.ComponentAttr, name, (trusting === true ? 1 : 0), namespace);
    } else {
      this.push(Op.DynamicAttr, name, (trusting === true ? 1 : 0), namespace);
    }
  }

  staticAttr(_name: string, _namespace: Option<string>, _value: string) {
    let name = this.constants.string(_name);
    let namespace = _namespace ? this.constants.string(_namespace) : 0;

    if (this.isComponentAttrs) {
      this.pushPrimitiveReference(_value);
      this.push(Op.ComponentAttr, name, 1, namespace);
    } else {
      let value = this.constants.string(_value);
      this.push(Op.StaticAttr, name, value, namespace);
    }
  }

  // expressions

  hasBlockParams(to: number) {
    this.getBlock(to);
    this.resolveBlock();
    this.push(Op.HasBlockParams);
  }

  getProperty(key: string) {
    this.push(Op.GetProperty, this.string(key));
  }

<<<<<<< HEAD
=======
  ///

>>>>>>> 9c0e2767
  helper(helper: Locator, params: Option<WireFormat.Core.Params>, hash: Option<WireFormat.Core.Hash>) {
    this.pushFrame();
    this.compileArgs(params, hash, null, true);
    this.push(Op.Helper, this.constants.handle(helper));
    this.popFrame();
    this.fetch(Register.v0);
  }

  bindDynamicScope(_names: string[]) {
    this.push(Op.BindDynamicScope, this.names(_names));
  }

  // convenience methods

<<<<<<< HEAD
  /**
   * A convenience for pushing some arguments on the stack and
   * running some code if the code needs to be re-executed during
   * updating execution if some of the arguments have changed.
   *
   * # Initial Execution
   *
   * The `args` function should push zero or more arguments onto
   * the stack and return the number of arguments pushed.
   *
   * The `body` function provides the instructions to execute both
   * during initial execution and during updating execution.
   *
   * Internally, this function starts by pushing a new frame, so
   * that the body can return and sets the return point ($ra) to
   * the ENDINITIAL label.
   *
   * It then executes the `args` function, which adds instructions
   * responsible for pushing the arguments for the block to the
   * stack. These arguments will be restored to the stack before
   * updating execution.
   *
   * Next, it adds the Enter opcode, which marks the current position
   * in the DOM, and remembers the current $pc (the next instruction)
   * as the first instruction to execute during updating execution.
   *
   * Next, it runs `body`, which adds the opcodes that should
   * execute both during initial execution and during updating execution.
   * If the `body` wishes to finish early, it should Jump to the
   * `FINALLY` label.
   *
   * Next, it adds the FINALLY label, followed by:
   *
   * - the Exit opcode, which finalizes the marked DOM started by the
   *   Enter opcode.
   * - the Return opcode, which returns to the current return point
   *   ($ra).
   *
   * Finally, it adds the ENDINITIAL label followed by the PopFrame
   * instruction, which restores $fp, $sp and $ra.
   *
   * # Updating Execution
   *
   * Updating execution for this `try` occurs if the `body` added an
   * assertion, via one of the `JumpIf`, `JumpUnless` or `AssertSame` opcodes.
   *
   * If, during updating executon, the assertion fails, the initial VM is
   * restored, and the stored arguments are pushed onto the stack. The DOM
   * between the starting and ending markers is cleared, and the VM's cursor
   * is set to the area just cleared.
   *
   * The return point ($ra) is set to -1, the exit instruction.
   *
   * Finally, the $pc is set to to the instruction saved off by the
   * Enter opcode during initial execution, and execution proceeds as
   * usual.
   *
   * The only difference is that when a `Return` instruction is
   * encountered, the program jumps to -1 rather than the END label,
   * and the PopFrame opcode is not needed.
   */
  try({ args, body }: { args(): number, body(): void }): void {
    // Start a new label frame, to give END and RETURN
    // a unique meaning.
    this.startLabels();
    this.pushFrame();

    // If the body invokes a block, its return will return to
    // END. Otherwise, the return in RETURN will return to END.
    this.returnTo('ENDINITIAL');

    // Push the arguments onto the stack. The args() function
    // tells us how many stack elements to retain for re-execution
    // when updating.
    let count = args();

    // Start a new updating closure, remembering `count` elements
    // from the stack. Everything after this point, and before END,
    // will execute both initially and to update the block.
    //
    // The enter and exit opcodes also track the area of the DOM
    // associated with this block. If an assertion inside the block
    // fails (for example, the test value changes from true to false
    // in an #if), the DOM is cleared and the program is re-executed,
    // restoring `count` elements to the stack and executing the
    // instructions between the enter and exit.
    this.enter(count);

    // Evaluate the body of the block. The body of the block may
    // return, which will jump execution to END during initial
    // execution, and exit the updating routine.
    body();

    // All execution paths in the body should run the FINALLY once
    // they are done. It is executed both during initial execution
    // and during updating execution.
    this.label('FINALLY');

    // Finalize the DOM.
    this.exit();

    // In initial execution, this is a noop: it returns to the
    // immediately following opcode. In updating execution, this
    // exits the updating routine.
    this.return();

    // Cleanup code for the block. Runs on initial execution
    // but not on updating.
    this.label('ENDINITIAL');
    this.popFrame();
    this.stopLabels();
  }

  /**
   * A specialized version of the `try` convenience that allows the
   * caller to provide different code based upon whether the item at
   * the top of the stack is true or false.
   *
   * As in `try`, the `ifTrue` and `ifFalse` code can invoke `return`.
   *
   * During the initial execution, a `return` will continue execution
   * in the cleanup code, which finalizes the current DOM block and pops
   * the current frame.
   *
   * During the updating execution, a `return` will exit the updating
   * routine, as it can reuse the DOM block and is always only a single
   * frame deep.
   */
  tryIf({ args, ifTrue, ifFalse }: { args(): number, ifTrue(): void, ifFalse?(): void }) {
    this.try({
      args,

      body: () => {
        // If the conditional is false, jump to the ELSE label.
        this.jumpUnless('ELSE');

        // Otherwise, execute the code associated with the true branch.
        ifTrue();

        // We're done, so return. In the initial execution, this runs
        // the cleanup code. In the updating VM, it exits the updating
        // routine.
        this.jump('FINALLY');

        this.label('ELSE');

        // If the conditional is false, and code associatied ith the
        // false branch was provided, execute it. If there was no code
        // associated with the false branch, jumping to the else statement
        // has no other behavior.
        if (ifFalse) {
          ifFalse();
        }
      }
    });
  }

=======
>>>>>>> 9c0e2767
  inlineBlock(block: SerializedInlineBlock): CompilableBlock {
    return new CompilableBlockInstance(this.compiler, {
      block,
      containingLayout: this.containingLayout
    });
  }

  evalSymbols(): Option<string[]> {
    let { containingLayout: { block } } = this;

    return block.hasEval ? block.symbols : null;
  }

  compileParams(params: Option<WireFormat.Core.Params>) {
    if (!params) return 0;

    for (let i = 0; i < params.length; i++) {
      this.expr(params[i]);
    }

    return params.length;
  }

<<<<<<< HEAD
  compileArgs(params: Option<WireFormat.Core.Params>, hash: Option<WireFormat.Core.Hash>, blocks: Option<Blocks>, synthetic: boolean): void {
=======
  compileArgs(params: Option<WireFormat.Core.Params>, hash: Option<WireFormat.Core.Hash>, blocks: Option<Blocks>, synthetic: boolean) {
>>>>>>> 9c0e2767
    if (blocks) {
      this.pushYieldableBlock(blocks.main);
      this.pushYieldableBlock(blocks.else);
      this.pushYieldableBlock(blocks.attrs);
    }

    let count = this.compileParams(params);

    let flags = count << 4;

    if (synthetic) flags |= 0b1000;

    if (blocks) {
      flags |= 0b111;
    }

    let names: string[] = EMPTY_ARRAY;

    if (hash) {
      names = hash[0];
      let val = hash[1];
      for (let i = 0; i < val.length; i++) {
        this.expr(val[i]);
      }
    }

    this.pushArgs(names, flags);
  }

  template(block: Option<WireFormat.SerializedInlineBlock>): Option<CompilableBlock> {
    if (!block) return null;

    return this.inlineBlock(block);
  }
}

export default OpcodeBuilder;

export class LazyOpcodeBuilder<Locator> extends OpcodeBuilder<Locator> {
  public constants: CompileTimeLazyConstants;

  pushBlock(block: Option<CompilableBlock>): void {
    if (block) {
      this.pushOther(block);
    } else {
      this.primitive(null);
    }
  }

  resolveBlock(): void {
    this.push(Op.CompileBlock);
  }

  pushLayout(layout: Option<CompilableProgram>) {
    if (layout) {
      this.pushOther(layout);
    } else {
      this.primitive(null);
    }
  }

  resolveLayout(): void {
    this.push(Op.CompileBlock);
  }

  invokeStatic(compilable: CompilableTemplate): void {
    this.pushOther(compilable);
    this.push(Op.CompileBlock);
    this.pushMachine(Op.InvokeVirtual);
  }

  protected pushOther<T>(value: T) {
    this.push(Op.Constant, this.other(value));
  }

  protected other(value: Opaque): number {
    return this.constants.other(value);
  }
}

export class EagerOpcodeBuilder<Locator> extends OpcodeBuilder<Locator> {
  pushBlock(block: Option<CompilableBlock>): void {
    let handle = block ? block.compile() as Recast<VMHandle, number> : null;
    this.primitive(handle);
  }

  resolveBlock(): void {
    return;
  }

  pushLayout(layout: Option<CompilableProgram>): void {
    if (layout) {
      this.primitive(layout.compile() as Recast<VMHandle, number>);
    } else {
      this.primitive(null);
    }
  }

  resolveLayout() {}

  invokeStatic(compilable: CompilableTemplate): void {
    let handle = compilable.compile();

    // If the handle for the invoked component is not yet known (for example,
    // because this is a recursive invocation and we're still compiling), push a
    // function that will produce the correct handle when the heap is
    // serialized.
    if (handle === PLACEHOLDER_HANDLE) {
      this.pushMachine(Op.InvokeStatic, () => compilable.compile() as Recast<VMHandle, number>);
    } else {
      this.pushMachine(Op.InvokeStatic, handle as Recast<VMHandle, number>);
    }
  }
}<|MERGE_RESOLUTION|>--- conflicted
+++ resolved
@@ -159,29 +159,6 @@
     this.push(Op.AppendNode);
   }
 
-  appendOther() {
-    this.push(Op.AppendOther);
-  }
-
-<<<<<<< HEAD
-=======
-  appendHTML() {
-    this.push(Op.AppendHTML);
-  }
-
-  appendSafeHTML() {
-    this.push(Op.AppendSafeHTML);
-  }
-
-  appendDocumentFragment() {
-    this.push(Op.AppendDocumentFragment);
-  }
-
-  appendNode() {
-    this.push(Op.AppendNode);
-  }
-
->>>>>>> 9c0e2767
   appendText() {
     this.push(Op.AppendText);
   }
@@ -516,7 +493,6 @@
     this.push(Op.PushEmptyArgs);
   }
 
-<<<<<<< HEAD
   switch(_opcode: void, callback: (when: When) => void) {
     // Setup the switch DSL
     let clauses: Array<{ match: number, label: string, callback: () => void }> = [];
@@ -598,11 +574,6 @@
         this.assertSame();
         this.appendNode();
       });
-
-      when(ContentType.Other, () => {
-        this.assertSame();
-        this.appendOther();
-      });
     });
   }
 
@@ -668,126 +639,6 @@
 
   /// MECHANICS
 
-=======
-  stdAppend(trusting: boolean) {
-    this.startLabels();
-    this.contentType();
-    this.enter(2);
-    this.assertSame();
-    this.reifyU32();
-
-    this.jumpEq(ContentType.String, 'STRING');
-    this.jumpEq(ContentType.Component, 'COMPONENT');
-    this.jumpEq(ContentType.SafeString, 'SAFESTRING');
-    this.jumpEq(ContentType.Fragment, 'FRAGMENT');
-    this.jumpEq(ContentType.Node, 'NODE');
-
-    this.label('COMPONENT');
-    this.pop(2);
-    this.pushCurriedComponent();
-    this.pushDynamicComponentInstance();
-    this.invokeBareComponent();
-    this.jump('END');
-
-    this.label('SAFESTRING');
-    this.pop(2);
-    this.assertSame();
-    this.appendSafeHTML();
-    this.jump('END');
-
-    this.label('FRAGMENT');
-    this.pop(2);
-    this.assertSame();
-    this.appendDocumentFragment();
-    this.jump('END');
-
-    this.label('NODE');
-    this.pop(2);
-    this.assertSame();
-    this.appendNode();
-    this.jump('END');
-
-    this.label('STRING');
-
-    if (trusting) {
-      this.pop(2);
-      this.assertSame();
-      this.appendHTML();
-    } else {
-      this.pop(2);
-      this.appendText();
-    }
-
-    this.label('END');
-    this.exit();
-    this.return();
-
-    this.stopLabels();
-  }
-
-  populateLayout(state: number) {
-    this.push(Op.PopulateLayout, state);
-  }
-
-  invokeBareComponent() {
-    this.fetch(Register.s0);
-    this.dup(Register.sp, 1);
-    this.load(Register.s0);
-
-    this.pushFrame();
-    this.pushEmptyArgs();
-    this.prepareArgs(Register.s0);
-
-    this.invokePreparedComponent(false, () => {
-      this.getComponentLayout(Register.s0);
-      this.populateLayout(Register.s0);
-    });
-
-    this.load(Register.s0);
-  }
-
-  isComponent() {
-    this.push(Op.IsComponent);
-  }
-
-  contentType() {
-    this.push(Op.ContentType);
-  }
-
-  pushBlockScope(): void {
-    this.push(Op.PushBlockScope);
-  }
-
-}
-
-export type VMHandlePlaceholder = [number, () => VMHandle];
-
-export abstract class OpcodeBuilder<Locator = Opaque> extends StdOpcodeBuilder {
-  public constants: CompileTimeConstants;
-  public stdLib: STDLib;
-  public component: ComponentBuilder<Locator> = new ComponentBuilder(this);
-
-  private expressionCompiler: Compilers<WireFormat.TupleExpression> = expressionCompiler();
-  private isComponentAttrs = false;
-
-  constructor(
-    compiler: Compiler,
-    public containingLayout: LayoutWithContext<Locator>
-  ) {
-    super(compiler, containingLayout ? containingLayout.block.symbols.length : 0);
-    this.constants = compiler.constants;
-    this.stdLib = compiler.stdLib;
-  }
-
-  abstract pushBlock(block: Option<CompilableBlock>): void;
-  abstract resolveBlock(): void;
-  abstract pushLayout(layout: Option<CompilableProgram>): void;
-  abstract invokeStatic(block: CompilableTemplate): void;
-  abstract resolveLayout(): void;
-
-  /// MECHANICS
-
->>>>>>> 9c0e2767
   get referrer(): Locator {
     return this.containingLayout && this.containingLayout.referrer;
   }
@@ -808,11 +659,7 @@
 
   // args
 
-<<<<<<< HEAD
   pushArgs(names: string[], flags: number): void {
-=======
-  pushArgs(names: string[], flags: number) {
->>>>>>> 9c0e2767
     let serialized = this.constants.stringArray(names);
     this.push(Op.PushArgs, serialized, flags);
   }
@@ -1049,12 +896,8 @@
 
     this.pushFrame();
 
-<<<<<<< HEAD
     if (count) {
       this.pushChildScope();
-=======
-    this.resolveDynamicComponent(this.containingLayout.referrer);
->>>>>>> 9c0e2767
 
       for (let i = 0; i < count; i++) {
         this.dup(Register.fp, callerCount - i);
@@ -1081,7 +924,6 @@
     return this.constants.string(_string);
   }
 
-<<<<<<< HEAD
   protected names(_names: string[]): number {
     let names: number[] = [];
 
@@ -1096,36 +938,6 @@
   protected symbols(symbols: number[]): number {
     return this.constants.array(symbols);
   }
-=======
-  yield(to: number, params: Option<WireFormat.Core.Params>) {
-    this.compileArgs(params, null, null, false);
-    this.getBlock(to);
-    this.resolveBlock();
-    this.invokeYield();
-    this.popScope();
-    this.popFrame();
-  }
-
-  guardedAppend(expression: WireFormat.Expression, trusting: boolean) {
-    this.pushFrame();
-    this.startLabels();
-
-    this.returnTo('END');
-
-    this.expr(expression);
-    this.pushMachine(Op.InvokeStatic, this.stdLib.getAppend(trusting));
-
-    this.label('END');
-
-    this.stopLabels();
-    this.popFrame();
-  }
-
-  invokeStaticBlock(block: CompilableBlock, callerCount = 0): void {
-    let { parameters } = block.symbolTable;
-    let calleeCount = parameters.length;
-    let count = Math.min(callerCount, calleeCount);
->>>>>>> 9c0e2767
 
   // vm
 
@@ -1246,7 +1058,6 @@
 
   modifier(locator: Locator, params: Option<WireFormat.Core.Params>, hash: Option<WireFormat.Core.Hash>) {
     this.pushFrame();
-<<<<<<< HEAD
     this.compileArgs(params, hash, null, true);
     this.push(Op.Modifier, this.constants.handle(locator));
     this.popFrame();
@@ -1257,181 +1068,6 @@
     this.push(Op.Comment, comment);
   }
 
-=======
-
-    if (count) {
-      this.pushChildScope();
-
-      for (let i = 0; i < count; i++) {
-        this.dup(Register.fp, callerCount - i);
-        this.setVariable(parameters[i]);
-      }
-    }
-
-    this.pushBlock(block);
-    this.resolveBlock();
-    this.invokeVirtual();
-
-    if (count) {
-      this.popScope();
-    }
-
-    this.popFrame();
-  }
-
-  /// CONVENIENCE
-
-  // internal helpers
-
-  string(_string: string): number {
-    return this.constants.string(_string);
-  }
-
-  protected names(_names: string[]): number {
-    let names: number[] = [];
-
-    for (let i = 0; i < _names.length; i++) {
-      let n = _names[i];
-      names[i]= this.constants.string(n);
-    }
-
-    return this.constants.array(names);
-  }
-
-  protected symbols(symbols: number[]): number {
-    return this.constants.array(symbols);
-  }
-
-  // vm
-
-  primitive(_primitive: Primitive) {
-    let type: PrimitiveType = PrimitiveType.NUMBER;
-    let primitive: number;
-    switch (typeof _primitive) {
-      case 'number':
-        if (_primitive as number % 1 === 0) {
-          if (_primitive as number > -1) {
-            primitive = _primitive as number;
-          } else {
-            primitive = this.constants.number(_primitive as number);
-            type = PrimitiveType.NEGATIVE;
-          }
-        } else {
-          primitive = this.constants.number(_primitive as number);
-          type = PrimitiveType.FLOAT;
-        }
-        break;
-      case 'string':
-        primitive = this.string(_primitive as string);
-        type = PrimitiveType.STRING;
-        break;
-      case 'boolean':
-        primitive = (_primitive as any) | 0;
-        type = PrimitiveType.BOOLEAN_OR_VOID;
-        break;
-      case 'object':
-        // assume null
-        primitive = 2;
-        type = PrimitiveType.BOOLEAN_OR_VOID;
-        break;
-      case 'undefined':
-        primitive = 3;
-        type = PrimitiveType.BOOLEAN_OR_VOID;
-        break;
-      default:
-        throw new Error('Invalid primitive passed to pushPrimitive');
-    }
-
-    let immediate = this.sizeImmediate(primitive << 3 | type, primitive);
-    this.push(Op.Primitive, immediate);
-  }
-
-  sizeImmediate(shifted: number, primitive: number) {
-    if (shifted >= OpcodeSize.MAX_SIZE || shifted < 0) {
-      return this.constants.number(primitive) << 3 | PrimitiveType.BIG_NUM;
-    }
-
-    return shifted;
-  }
-
-  pushPrimitiveReference(primitive: Primitive) {
-    this.primitive(primitive);
-    this.primitiveReference();
-  }
-
-  // components
-
-  pushComponentDefinition(handle: number) {
-    this.push(Op.PushComponentDefinition, this.constants.handle(handle));
-  }
-
-  resolveDynamicComponent(referrer: Locator) {
-    this.push(Op.ResolveDynamicComponent, this.constants.serializable(referrer));
-  }
-
-  staticComponentHelper(tag: string, hash: WireFormat.Core.Hash, template: Option<CompilableBlock>) {
-    let { handle, capabilities, compilable } = this.compiler.resolveLayoutForTag(tag, this.referrer);
-
-    if (handle !== null && capabilities !== null) {
-      if (compilable) {
-        if (hash) {
-          for (let i = 0; i < hash.length; i = i + 2) {
-            hash[i][0] = `@${hash[i][0]}`;
-          }
-        }
-
-        this.pushComponentDefinition(handle);
-        this.invokeStaticComponent(capabilities, compilable, null, null, hash, false, template && template);
-        return true;
-      }
-    }
-
-    return false;
-  }
-
-  // partial
-
-  invokePartial(referrer: Locator, symbols: string[], evalInfo: number[]) {
-    let _meta = this.constants.serializable(referrer);
-    let _symbols = this.constants.stringArray(symbols);
-    let _evalInfo = this.constants.array(evalInfo);
-
-    this.push(Op.InvokePartial, _meta, _symbols, _evalInfo);
-  }
-
-  resolveMaybeLocal(name: string) {
-    this.push(Op.ResolveMaybeLocal, this.string(name));
-  }
-
-  // debugger
-
-  debugger(symbols: string[], evalInfo: number[]) {
-    this.push(Op.Debugger, this.constants.stringArray(symbols), this.constants.array(evalInfo));
-  }
-
-  // dom
-
-  text(text: string) {
-    this.push(Op.Text, this.constants.string(text));
-  }
-
-  openPrimitiveElement(tag: string) {
-    this.push(Op.OpenElement, this.constants.string(tag));
-  }
-
-  modifier(locator: Locator, params: Option<WireFormat.Core.Params>, hash: Option<WireFormat.Core.Hash>) {
-    this.pushFrame();
-    this.compileArgs(params, hash, null, true);
-    this.push(Op.Modifier, this.constants.handle(locator));
-    this.popFrame();
-  }
-
-  comment(_comment: string) {
-    let comment = this.constants.string(_comment);
-    this.push(Op.Comment, comment);
-  }
-
->>>>>>> 9c0e2767
   dynamicAttr(_name: string, _namespace: Option<string>, trusting: boolean) {
     let name = this.constants.string(_name);
     let namespace = _namespace ? this.constants.string(_namespace) : 0;
@@ -1468,11 +1104,6 @@
     this.push(Op.GetProperty, this.string(key));
   }
 
-<<<<<<< HEAD
-=======
-  ///
-
->>>>>>> 9c0e2767
   helper(helper: Locator, params: Option<WireFormat.Core.Params>, hash: Option<WireFormat.Core.Hash>) {
     this.pushFrame();
     this.compileArgs(params, hash, null, true);
@@ -1487,7 +1118,6 @@
 
   // convenience methods
 
-<<<<<<< HEAD
   /**
    * A convenience for pushing some arguments on the stack and
    * running some code if the code needs to be re-executed during
@@ -1645,8 +1275,6 @@
     });
   }
 
-=======
->>>>>>> 9c0e2767
   inlineBlock(block: SerializedInlineBlock): CompilableBlock {
     return new CompilableBlockInstance(this.compiler, {
       block,
@@ -1670,11 +1298,7 @@
     return params.length;
   }
 
-<<<<<<< HEAD
   compileArgs(params: Option<WireFormat.Core.Params>, hash: Option<WireFormat.Core.Hash>, blocks: Option<Blocks>, synthetic: boolean): void {
-=======
-  compileArgs(params: Option<WireFormat.Core.Params>, hash: Option<WireFormat.Core.Hash>, blocks: Option<Blocks>, synthetic: boolean) {
->>>>>>> 9c0e2767
     if (blocks) {
       this.pushYieldableBlock(blocks.main);
       this.pushYieldableBlock(blocks.else);
