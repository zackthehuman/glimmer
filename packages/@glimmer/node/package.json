--- conflicted
+++ resolved
@@ -20,14 +20,8 @@
     "@glimmer/runtime": "^0.22.0"
   },
   "devDependencies": {
-<<<<<<< HEAD
-    "typescript": "^2.1.4",
+    "typescript": "^2.2.0",
     "@glimmer/object-reference": "^0.22.0",
     "@glimmer/compiler": "^0.22.0"
-=======
-    "typescript": "^2.2.0",
-    "@glimmer/object-reference": "^0.21.0",
-    "@glimmer/compiler": "^0.21.2"
->>>>>>> 6a19ae5c
   }
 }